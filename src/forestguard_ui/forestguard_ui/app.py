#!/usr/bin/env python3
# Robot UI (dark theme) — camera, D-pad (square), logs/tree-table stack, tree counter, speed slider
# + Run Sim + Rebuild Code + Map+Trees overlay + Depth Cloud counter + Teleop LED + Battery
from __future__ import annotations

import sys, os, math, signal
from typing import Optional, Dict, Tuple, List
from threading import Lock

from PySide6.QtCore import Qt, QObject, QThread, QTimer, Signal, Slot, QPointF, QRect, QProcess
from PySide6.QtGui import QColor, QPainter, QBrush, QImage, QPixmap, QIcon, QPalette
from PySide6.QtWidgets import (
    QApplication, QWidget, QLabel, QPushButton, QTextEdit, QSlider, QFrame,
    QVBoxLayout, QHBoxLayout, QGridLayout, QSizePolicy, QGraphicsDropShadowEffect,
    QStyleFactory, QTableWidget, QTableWidgetItem, QHeaderView, QAbstractItemView, QStackedLayout
)

# ---------- topics / env ----------
CAMERA_TOPIC_DEFAULT = "/camera/image"
ROSOUT_TOPIC         = "/rosout"
CAMERA_TOPIC_CTRL    = "/ui/camera_topic"
CMD_VEL_TOPIC        = "/cmd_vel"

BATTERY_TOPIC = os.environ.get("UI_BATTERY_TOPIC", "/battery_state")

TREE_TOTAL_TOPIC = os.environ.get("UI_TREE_TOTAL_TOPIC", "/trees/count")
TREE_BAD_TOPIC   = os.environ.get("UI_TREE_BAD_TOPIC",   "/trees/bad")

# Map/markers topics (can override via env)
MAP_TOPIC            = os.environ.get("UI_MAP_TOPIC", "/map")
ROBOT_POSE_TOPIC     = os.environ.get("UI_ROBOT_POSE_TOPIC", "/amcl_pose")
TREE_MARKERS_TOPIC_A = os.environ.get("UI_TREE_MARKERS", "/trees/markers")
TREE_MARKERS_TOPIC_B = os.environ.get("UI_TREE_MARKER",  "/trees_coloured")  # alt/fused colours

# Point cloud source shown next to the Teleop LED
PC_TOPIC = os.environ.get("UI_PC_TOPIC", "/camera/depth/points")

# Joy: teleop enable button (Xbox RB=5)
JOY_TELEOP_BTN = int(os.environ.get("UI_JOY_TELEOP_BTN", "5"))
# Require teleop button to send /cmd_vel
REQUIRE_TELEOP_BTN = os.environ.get("UI_REQUIRE_TELEOP_BTN", "1") == "1"

# Sim heartbeat (uses /clock)
SIM_HEARTBEAT_TOPIC = os.environ.get("UI_SIM_HEARTBEAT_TOPIC", "/clock")
SIM_TIMEOUT_S = float(os.environ.get("UI_SIM_TIMEOUT_S", "1.0"))

CMD_PUB_RATE_HZ = 20
MAX_LINEAR_MPS  = 0.40
MAX_ANGULAR_RPS = 1.50

# Launch control (Run Sim button)
DEFAULT_LAUNCH_CMD = os.environ.get(
    "UI_LAUNCH_CMD",
    "ros2 launch john JOHNAUTO.launch.py rviz:=false ui:=false teleop:=true amcl:=true slam:=false map:=true"
)

# Build control (Rebuild Code button)
_DEFAULT_WS = os.path.expanduser("~/git/RS1/john_branch")
DEFAULT_BUILD_CWD = os.environ.get("UI_BUILD_CWD", _DEFAULT_WS if os.path.isdir(_DEFAULT_WS) else os.getcwd())
DEFAULT_BUILD_PRE = os.environ.get("UI_BUILD_PRE", "source /opt/ros/humble/setup.bash")
DEFAULT_BUILD_CMD = os.environ.get(
    "UI_BUILD_CMD",
    "colcon build --symlink-install "
    "--packages-select forestguard_colour forestguard_controller "
    "forestguard_localisation forestguard_sim forestguard_ui john"
)

# ---------- optional deps ----------
try:
    import numpy as np
except Exception:
    np = None

try:
    import cv2
except Exception:
    cv2 = None

try:
    from cv_bridge import CvBridge
    _CV_BRIDGE_OK = True
except Exception:
    CvBridge = None
    _CV_BRIDGE_OK = False

# ---- ROS 2 imports
import rclpy
from rclpy.node import Node
from rclpy.executors import MultiThreadedExecutor
from rclpy.qos import QoSProfile, ReliabilityPolicy, HistoryPolicy, DurabilityPolicy
from rclpy.logging import LoggingSeverity
from geometry_msgs.msg import Twist, PoseWithCovarianceStamped
from sensor_msgs.msg import Image as RosImage
from sensor_msgs.msg import CompressedImage as RosCompressedImage
from sensor_msgs.msg import PointCloud2
import sensor_msgs_py.point_cloud2 as pc2
from rcl_interfaces.msg import Log as RosLog
from std_msgs.msg import String as RosString
from std_msgs.msg import Int32, UInt32
from nav_msgs.msg import OccupancyGrid
from visualization_msgs.msg import Marker, MarkerArray
from rosgraph_msgs.msg import Clock

# ========================= tiny widgets ===============================
class LedIndicator(QLabel):
    def __init__(self, color=QColor("#666666"), diameter=14, parent=None):
        super().__init__(parent)
        self._color = QColor(color)
        self._diameter = diameter
        self.setFixedSize(diameter, diameter)

    def set_color(self, color: QColor | str):
        self._color = QColor(color); self.update()

    def paintEvent(self, _):
        p = QPainter(self)
        p.setRenderHint(QPainter.Antialiasing)
        p.setBrush(QBrush(self._color))
        p.setPen(Qt.black)
        p.drawEllipse(0, 0, self._diameter, self._diameter)

class SquareContainer(QWidget):
    def __init__(self, child: QWidget, parent=None):
        super().__init__(parent)
        self._child = child
        self._child.setParent(self)
        self.setSizePolicy(QSizePolicy.Preferred, QSizePolicy.Preferred)

    def resizeEvent(self, _):
        w, h = self.width(), self.height()
        side = min(w, h)
        x = (w - side) // 2
        y = (h - side) // 2
        self._child.setGeometry(QRect(x, y, side, side))

# ========================= helpers ================================
def _level_from_str(name: str) -> LoggingSeverity:
    name = (name or "").strip().lower()
    return {
        "debug": LoggingSeverity.DEBUG,
        "info": LoggingSeverity.INFO,
        "warn":  LoggingSeverity.WARN,
        "warning": LoggingSeverity.WARN,
        "error": LoggingSeverity.ERROR,
        "fatal": LoggingSeverity.FATAL,
    }.get(name, LoggingSeverity.INFO)

def _rosout_level_num(name: str) -> int:
    name = (name or "").strip().lower()
    return {"debug":10, "info":20, "warn":30, "warning":30, "error":40, "fatal":50}.get(name, 20)

def _slider_to_scale(v: int) -> float:
    return 0.10 + (float(v) / 20.0) * (1.50 - 0.10)

def _scale_to_slider(s: float) -> int:
    s = max(0.10, min(1.50, float(s)))
    return int(round((s - 0.10) / (1.50 - 0.10) * 20.0))

def _yaw_from_q(q):
    return math.atan2(2*(q.w*q.z + q.x*q.y), 1 - 2*(q.y*q.y + q.z*q.z))

# ========================= ROS <-> Qt bridge ========================
class RosSignals(QObject):
    image = Signal(object)
    map_image = Signal(object)
    log = Signal(str)
    teleop_led = Signal(bool, bool)
    ok = Signal(bool, str)
    bump_speed = Signal(int)
    tree_counts = Signal(int, int)
    pc_points = Signal(int)
    tree_table = Signal(object)
    battery = Signal(float, float, bool)  # percent [0-100], voltage [V] (nan if unknown), charging

# ========================= ROS Node ================================
class GuiRosNode(Node):
    def __init__(self, signals: RosSignals):
        super().__init__("forestguard_ui")
        self.signals = signals

        node_level = _level_from_str(os.environ.get("UI_LOG_LEVEL", "info"))
        try: self.get_logger().set_level(node_level)
        except Exception: pass

        self._rosout_min_level = _rosout_level_num(os.environ.get("UI_ROSOUT_LEVEL", "info"))
        self._prefer_compressed = os.environ.get("UI_CAMERA_COMPRESSED", "0") == "1"
        try:
            self._emit_hz = float(os.environ.get("UI_CAMERA_EMIT_HZ", "30"))
            self._emit_hz = max(1.0, min(60.0, self._emit_hz))
        except Exception:
            self._emit_hz = 30.0

        # QoS
        self.sensor_qos = QoSProfile(
            reliability=ReliabilityPolicy.RELIABLE,
            durability=DurabilityPolicy.VOLATILE,
            history=HistoryPolicy.KEEP_LAST,
            depth=1
        )
        self.reliable_qos = QoSProfile(
            reliability=ReliabilityPolicy.RELIABLE,
            durability=DurabilityPolicy.VOLATILE,
            history=HistoryPolicy.KEEP_LAST,
            depth=50
        )

        # pubs
        self.cmd_pub = self.create_publisher(Twist, CMD_VEL_TOPIC, 10)

        # /rosout
        if os.environ.get("UI_DISABLE_ROSOUT", "0") != "1":
            self.create_subscription(RosLog, ROSOUT_TOPIC, self._on_rosout, self.reliable_qos)

        # camera topic control
        self.create_subscription(RosString, CAMERA_TOPIC_CTRL, self._on_camera_topic_switch, 10)

        # cv bridge
        self.bridge: Optional[object] = CvBridge() if _CV_BRIDGE_OK else None

        # camera state
        self._camera_sub = None
        self._camera_topic_raw = CAMERA_TOPIC_DEFAULT
        self._latest_rgb = None
        self._img_lock = Lock()
        self._emit_timer = self.create_timer(1.0 / self._emit_hz, self._emit_image_tick)
        self._subscribe_camera(self._camera_topic_raw)
        self._camera_mode = 'rgb'
        self._prev_cycle_btn = False
        self._btn_cycle = int(os.environ.get("UI_JOY_BTN_CAMERA", "3"))
        self._hsv_ready = (np is not None and cv2 is not None)
        if self._hsv_ready:
            self._green_low = np.array([50,130,25], dtype=np.uint8)
            self._green_high = np.array([70,255,255], dtype=np.uint8)
            self._red1_low = np.array([0,155,75], dtype=np.uint8)
            self._red1_high = np.array([34,255,255], dtype=np.uint8)
            self._red2_low = np.array([170,160,77], dtype=np.uint8)
            self._red2_high = np.array([179,255,255], dtype=np.uint8)

        # point cloud quick stats (shown next to Teleop LED)
        try:
            self.create_subscription(PointCloud2, PC_TOPIC, self._on_pc, self.sensor_qos)
            self._pc_latest_count = 0
            self._pc_timer = self.create_timer(0.5, self._emit_pc_count)
            self.get_logger().info(f"Point cloud stats on {PC_TOPIC}")
        except Exception:
            pass

        # tree counters
        self._tree_total = 0
        self._tree_bad   = 0
        self._sub_total = self._subscribe_int_counter(TREE_TOTAL_TOPIC, is_bad=False)
        self._sub_bad   = self._subscribe_int_counter(TREE_BAD_TOPIC,   is_bad=True)

        # joystick bump + teleop enable (RB)
        joy_topic = os.environ.get("UI_JOY_TOPIC", "/joy")
        self._hat_axis_v = int(os.environ.get("UI_JOY_HAT_AXIS_V", "7"))
        self._btn_up = int(os.environ.get("UI_JOY_BTN_UP", "-1"))
        self._btn_down = int(os.environ.get("UI_JOY_BTN_DOWN", "-1"))
        self._teleop_btn = JOY_TELEOP_BTN
        self._prev_up = False
        self._prev_down = False
        self._teleop_enabled = False
        try:
            from sensor_msgs.msg import Joy
            self.create_subscription(Joy, joy_topic, self._on_joy, 10)
            self.get_logger().info(f"D-pad on {joy_topic} (axis_v={self._hat_axis_v}, btn_up={self._btn_up}, btn_down={self._btn_down}); teleop_btn={self._teleop_btn}")
        except Exception as e:
            self.get_logger().warn(f"Joy subscribe failed: {e}")

        # ---- Sim heartbeat (/clock) ----
        self._sim_alive = False
        self._last_clock_ns = 0
        try:
            self.create_subscription(Clock, SIM_HEARTBEAT_TOPIC, self._on_clock, 10)
            self._sim_timer = self.create_timer(0.2, self._check_sim_alive)
        except Exception as e:
            self.get_logger().warn(f"Clock subscribe failed: {e}")

        # ---- Map + trees overlay state ----
        self._map_msg: Optional[OccupancyGrid] = None
        self._map_lock = Lock()
        self._map_res = None
        self._map_origin = None  # (ox, oy)
        self._robot_pose = None  # (x, y, yaw)
        self._tree_lock = Lock()
        self._tree_states: Dict[Tuple[float, float], Dict[str, object]] = {}
        self._confirm_range_hint = float(os.environ.get("UI_CONFIRM_RANGE", "8.0"))

        self.create_subscription(OccupancyGrid, MAP_TOPIC, self._on_map, 1)
        self.create_subscription(PoseWithCovarianceStamped, ROBOT_POSE_TOPIC, self._on_pose, 10)
        self.create_subscription(MarkerArray, TREE_MARKERS_TOPIC_A, self._on_markers, 10)
        if TREE_MARKERS_TOPIC_B != TREE_MARKERS_TOPIC_A:
            self.create_subscription(MarkerArray, TREE_MARKERS_TOPIC_B, self._on_markers, 10)
        self._map_timer = self.create_timer(0.1, self._emit_map_image)

        self.signals.ok.emit(True, "ROS node initialised")
        # store downsampled XY for map overlays if you want them later
        self._pc_xy_samples = []
        self._pc_xy_lock = Lock()

        # battery
        self._battery_pct = float('nan')
        self._battery_v   = float('nan')
        self._battery_chg = False
        try:
            types_map = dict(self.get_topic_names_and_types())
            bt_t = types_map.get(BATTERY_TOPIC, [])
            from std_msgs.msg import Float32
            try:
                from sensor_msgs.msg import BatteryState
                _BatteryState = BatteryState
            except Exception:
                _BatteryState = None

            if _BatteryState and any("sensor_msgs/msg/BatteryState" in t for t in bt_t):
                self.create_subscription(_BatteryState, BATTERY_TOPIC, self._on_battery_state, 10)
                self.get_logger().info(f"Battery on {BATTERY_TOPIC} (BatteryState)")
            else:
                def _on_batt_f32(msg):
                    try:
                        v = float(getattr(msg, "data", float('nan')))
                        if v <= 1.01: pct = max(0.0, min(100.0, v * 100.0))
                        else:         pct = max(0.0, min(100.0, v))
                        self._battery_pct = pct
                        self.signals.battery.emit(self._battery_pct, self._battery_v, self._battery_chg)
                    except Exception:
                        pass
                self.create_subscription(Float32, BATTERY_TOPIC, _on_batt_f32, 10)
                self.get_logger().warn(f"Battery on {BATTERY_TOPIC} as Float32 (assuming percent)")
        except Exception as e:
            self.get_logger().warn(f"Battery subscribe failed: {e}")

    def _on_battery_state(self, msg):
        try:
            pct = float(getattr(msg, "percentage", float('nan')))
            if not math.isnan(pct):
                pct = max(0.0, min(1.0, pct)) * 100.0
            volt = float(getattr(msg, "voltage", float('nan')))
            chg_flag = False
            try:
                chg_flag = int(getattr(msg, "power_supply_status", 0)) == 1
            except Exception:
                chg_flag = False
            self._battery_pct = pct
            self._battery_v = volt
            self._battery_chg = chg_flag
            self.signals.battery.emit(self._battery_pct, self._battery_v, self._battery_chg)
        except Exception:
            pass

    # ---- subscribe helper (Int32/UInt32 autodetect)
    def _subscribe_int_counter(self, topic_name: str, is_bad: bool):
        types_map = dict(self.get_topic_names_and_types())
        preferred = None
        if topic_name in types_map and types_map[topic_name]:
            tname = types_map[topic_name][0]
            if "std_msgs/msg/Int32" in tname:
                preferred = Int32
            elif "std_msgs/msg/UInt32" in tname:
                preferred = UInt32
        order = ([preferred] if preferred is not None else []) + [Int32, UInt32]
        seen = set()
        for candidate in order:
            if candidate is None or candidate in seen:
                continue
            seen.add(candidate)
            try:
                def _cb(msg, bad=is_bad):
                    v = int(getattr(msg, "data", 0))
                    if bad:
                        self._tree_bad = v
                    else:
                        self._tree_total = v
                    self.signals.tree_counts.emit(self._tree_total, self._tree_bad)
                sub = self.create_subscription(candidate, topic_name, _cb, 10)
                self.get_logger().info(f"Subscribed {topic_name} as {candidate.__name__}")
                return sub
            except Exception as e:
                self.get_logger().warn(f"{topic_name}: {candidate.__name__} failed ({e})")
        self.get_logger().error(f"{topic_name}: unable to subscribe as Int32/UInt32")
        return None

    # ------------------- publishers -------------------
    @Slot(float, float)
    def publish_cmd(self, linear: float, angular: float):
        msg = Twist()
        msg.linear.x = float(linear); msg.angular.z = float(angular)
        self.cmd_pub.publish(msg)

    # ------------------- subs/callbacks ----------------
    def _on_rosout(self, msg: RosLog):
        if int(getattr(msg, "level", 20)) < self._rosout_min_level:
            return
        level_map = {10:"DEBUG", 20:"INFO", 30:"WARN", 40:"ERROR", 50:"FATAL"}
        self.signals.log.emit(f"[{level_map.get(msg.level, msg.level)}] {msg.name}: {msg.msg}")

    def _on_camera_topic_switch(self, msg: RosString):
        topic = (msg.data or "").strip()
        if not topic: return
        if topic == self._camera_topic_raw or topic.rstrip('/') == self._camera_topic_raw.rstrip('/'):
            return
        try:
            self._subscribe_camera(topic)
            self.signals.ok.emit(True, f"Switched camera to: {topic}")
        except Exception as e:
            self.signals.ok.emit(False, f"Failed to switch camera: {e}")

    def _subscribe_camera(self, topic_base: str):
        if self._camera_sub is not None:
            try: self.destroy_subscription(self._camera_sub)
            except Exception: pass
            self._camera_sub = None
        if not self._prefer_compressed and topic_base.rstrip('/').endswith("/compressed"):
            topic_base = topic_base.rstrip('/')[:-len("/compressed")]
        self._camera_topic_raw = topic_base.rstrip('/')
        if self._prefer_compressed:
            comp_topic = self._camera_topic_raw + "/compressed" if not self._camera_topic_raw.endswith("/compressed") else self._camera_topic_raw
            try:
                self._camera_sub = self.create_subscription(RosCompressedImage, comp_topic, self._on_image_compressed, self.sensor_qos)
                self.get_logger().info(f"Subscribed camera (compressed): {comp_topic}")
                return
            except Exception as e:
                self.get_logger().warn(f"Compressed subscribe failed: {e}); falling back to raw.")
        self._camera_sub = self.create_subscription(RosImage, self._camera_topic_raw, self._on_image_raw, self.sensor_qos)
        self.get_logger().info(f"Subscribed camera (raw): {self._camera_topic_raw}")

    def _on_image_raw(self, msg: RosImage):
        rgb = self._image_to_rgb_numpy(msg)
        if rgb is None: return
        with self._img_lock: self._latest_rgb = rgb

    def _on_image_compressed(self, msg: RosCompressedImage):
        try:
            if np is None or cv2 is None: return
            arr = np.frombuffer(msg.data, dtype=np.uint8)
            bgr = cv2.imdecode(arr, cv2.IMREAD_COLOR)
            if bgr is None: return
            rgb = cv2.cvtColor(bgr, cv2.COLOR_BGR2RGB)
            with self._img_lock: self._latest_rgb = rgb
        except Exception as e:
            self.get_logger().warn(f"Compressed decode failed: {e}")

    def _emit_image_tick(self):
        rgb = None
        with self._img_lock:
            if self._latest_rgb is not None:
                rgb = self._latest_rgb
                self._latest_rgb = None
        if rgb is not None:
            if self._camera_mode == 'hsv' and self._hsv_ready:
                view = self._make_hsv_view(rgb)
            else:
                view = rgb
            self.signals.image.emit(view)

    def _on_pc(self, msg: PointCloud2):
        try:
            cnt = 0
            xy = []
            step = 10  # sample every 10th point
            for i, p in enumerate(pc2.read_points(msg, field_names=('x','y','z'), skip_nans=True)):
                if i % step == 0:
                    xy.append((float(p[0]), float(p[1])))
                    cnt += 1
                    if cnt >= 5000:  # cap for perf
                        break
            with self._pc_xy_lock:
                self._pc_xy_samples = xy
            self._pc_latest_count = cnt * step
        except Exception:
            pass

    def _emit_pc_count(self):
        if getattr(self, "_pc_latest_count", 0):
            self.signals.pc_points.emit(int(self._pc_latest_count))
            self._pc_latest_count = 0

    def _cycle_camera_mode(self):
        if self._camera_mode == 'rgb' and self._hsv_ready:
            self._camera_mode = 'hsv'
            self.signals.ok.emit(True, "Camera view: HSV mask")
        else:
            self._camera_mode = 'rgb'
            if not self._hsv_ready:
                self.signals.ok.emit(False, "HSV view unavailable (missing OpenCV/Numpy)")
            else:
                self.signals.ok.emit(True, "Camera view: RGB")

    def _make_hsv_view(self, rgb_np):
        if not self._hsv_ready:
            return rgb_np
        try:
            bgr = cv2.cvtColor(rgb_np, cv2.COLOR_RGB2BGR)
            hsv = cv2.cvtColor(bgr, cv2.COLOR_BGR2HSV)
            mask_g = cv2.inRange(hsv, self._green_low, self._green_high)
            mask_r = cv2.inRange(hsv, self._red1_low, self._red2_high) | cv2.inRange(hsv, self._red2_low, self._red2_high)
            overlay = np.zeros_like(bgr)
            overlay[mask_g > 0] = (0, 255, 0)
            overlay[mask_r > 0] = (0, 0, 255)
            return cv2.cvtColor(overlay, cv2.COLOR_BGR2RGB)
        except Exception:
            return rgb_np

    def _on_joy(self, msg):
        up = down = False
        if self._hat_axis_v is not None and self._hat_axis_v >= 0:
            try:
                v = msg.axes[self._hat_axis_v]
                up = (v > 0.5); down = (v < -0.5)
            except Exception:
                pass
        if self._btn_up >= 0:
            try: up = up or (msg.buttons[self._btn_up] > 0)
            except Exception: pass
        if self._btn_down >= 0:
            try: down = down or (msg.buttons[self._btn_down] > 0)
            except Exception: pass

        cycle_pressed = False
        if self._btn_cycle >= 0:
            try:
                cycle_pressed = bool(msg.buttons[self._btn_cycle] > 0)
            except Exception:
                cycle_pressed = False

        try:
            self._teleop_enabled = bool(msg.buttons[self._teleop_btn] > 0)
        except Exception:
            self._teleop_enabled = False

        self.signals.teleop_led.emit(self._teleop_enabled, self._sim_alive)
        if up and not self._prev_up:   self.signals.bump_speed.emit(+1)
        if down and not self._prev_down: self.signals.bump_speed.emit(-1)
        self._prev_up, self._prev_down = up, down
        if cycle_pressed and not self._prev_cycle_btn:
            self._cycle_camera_mode()
        self._prev_cycle_btn = cycle_pressed

    # ---- Sim heartbeat ----
    def _on_clock(self, _msg: Clock):
        self._last_clock_ns = self.get_clock().now().nanoseconds

    def _check_sim_alive(self):
        now_ns = self.get_clock().now().nanoseconds
        alive = (now_ns - self._last_clock_ns) < int(SIM_TIMEOUT_S * 1e9)
        if alive != self._sim_alive:
            self._sim_alive = alive
            self.signals.teleop_led.emit(self._teleop_enabled, self._sim_alive)

    # ---- Map + trees callbacks ----
    def _on_map(self, msg: OccupancyGrid):
        with self._map_lock:
            self._map_msg = msg
            self._map_res = msg.info.resolution
            self._map_origin = (msg.info.origin.position.x, msg.info.origin.position.y)

    def _on_pose(self, msg: PoseWithCovarianceStamped):
        p = msg.pose.pose.position
        self._robot_pose = (p.x, p.y, _yaw_from_q(msg.pose.pose.orientation))
        self._emit_tree_table()

    def _on_markers(self, msg: MarkerArray):
        changed = False
        now_ns = self.get_clock().now().nanoseconds
        with self._tree_lock:
            for m in msg.markers:
                if m.action == Marker.DELETEALL:
                    self._tree_states.clear()
                    changed = True
                    continue
                if m.action == Marker.DELETE:
                    continue
                x, y, z = float(m.pose.position.x), float(m.pose.position.y), float(m.pose.position.z)
                key = (round(x, 2), round(y, 2))
                entry = self._tree_states.get(key, {
                    "x": x, "y": y, "z": z,
                    "status": "unknown",
                    "source": "",
                    "alpha": 1.0,
                    "updated_ns": now_ns,
                })
                entry["x"] = x; entry["y"] = y; entry["z"] = z
                entry["alpha"] = float(getattr(m.color, "a", 1.0))
                entry["updated_ns"] = now_ns
                if getattr(m, "color", None) is not None:
                    entry["bgr"] = (
                        int(m.color.b * 255),
                        int(m.color.g * 255),
                        int(m.color.r * 255),
                    )
                    if m.ns == 'trees_coloured':
                        entry["source"] = "coloured"
                        if entry["bgr"][2] > entry["bgr"][1]:
                            entry["status"] = "bad"
                        elif entry["bgr"][1] > entry["bgr"][2]:
                            entry["status"] = "good"
                        else:
                            entry["status"] = "unknown"
                    elif entry.get("source") != "coloured":
                        entry["source"] = m.ns or "raw"
                        entry["status"] = "unknown"
                else:
                    entry["bgr"] = (64, 224, 64)
                self._tree_states[key] = entry
                changed = True
        if changed:
            self._emit_tree_table()

    def _grid_to_bgr(self, grid: OccupancyGrid):
        if np is None: return None
        w, h = grid.info.width, grid.info.height
        data = np.frombuffer(bytes(grid.data), dtype=np.int8).astype(np.int16).reshape(h, w)
        img = np.full((h, w), 128, dtype=np.uint8)
        img[data == 0]  = 255
        img[data >= 50] = 0
        if cv2 is None:
            return np.stack([img, img, img], axis=-1)
        return cv2.cvtColor(img, cv2.COLOR_GRAY2BGR)

    def _world_to_px(self, x: float, y: float, img_h: int):
        ox, oy = self._map_origin
        col = int((x - ox) / self._map_res)
        row = int((y - oy) / self._map_res)
        row = img_h - 1 - row
        return col, row

    def _emit_map_image(self):
        if np is None: return
        with self._map_lock:
            grid = self._map_msg
        if grid is None or self._map_res is None or self._map_origin is None:
            return
        bgr = self._grid_to_bgr(grid)
        if bgr is None:
            return
        h, w = bgr.shape[:2]

        if cv2 is not None:
            with self._tree_lock:
                tree_items = list(self._tree_states.values())
            for t in tree_items:
                try:
                    cx, cy = self._world_to_px(t["x"], t["y"], h)
                    color = t.get("bgr", (64, 224, 64))
                    cv2.circle(bgr, (cx, cy), 5, color, -1)
                    label = t.get("status", "unknown")
                    cv2.putText(bgr, label[:3].upper(), (cx+6, cy-4), cv2.FONT_HERSHEY_SIMPLEX, 0.35, color, 1, cv2.LINE_AA)
                except Exception:
                    pass
            if self._robot_pose:
                rx, ry, yaw = self._robot_pose
                cx, cy = self._world_to_px(rx, ry, h)
                cv2.circle(bgr, (cx, cy), 7, (0, 0, 255), -1)
                tip = (int(cx + 18*math.cos(yaw)), int(cy - 18*math.sin(yaw)))
                cv2.arrowedLine(bgr, (cx, cy), tip, (0,0,255), 2, tipLength=0.35)
            rgb = cv2.cvtColor(bgr, cv2.COLOR_BGR2RGB)
        else:
            rgb = bgr[:, :, ::-1]
        self.signals.map_image.emit(rgb)

    def _emit_tree_table(self):
        with self._tree_lock:
            entries = list(self._tree_states.values())
        rp = self._robot_pose
        rows = []
        for entry in entries:
            dist = float('nan')
            if rp is not None:
                dist = math.hypot(entry["x"] - rp[0], entry["y"] - rp[1])
            uncertainty = 1.0
            if math.isfinite(dist) and self._confirm_range_hint > 0.0:
                uncertainty = max(0.0, min(1.0, dist / self._confirm_range_hint))
            rows.append({
                "x": entry["x"],
                "y": entry["y"],
                "z": entry.get("z", 0.0),
                "status": entry.get("status", "unknown"),
                "uncertainty": uncertainty,
                "distance": dist,
            })
        rows.sort(key=lambda r: (0 if r["status"] == "bad" else 1,
                                 r["distance"] if math.isfinite(r["distance"]) else float('inf')))
        self.signals.tree_table.emit(rows)

    # ------------------- helpers ----------------------
    def _image_to_rgb_numpy(self, msg: RosImage):
        try:
            if self.bridge is not None and _CV_BRIDGE_OK:
                cv_image = self.bridge.imgmsg_to_cv2(msg, desired_encoding="bgr8")  # type: ignore
                if cv2 is not None: return cv2.cvtColor(cv_image, cv2.COLOR_BGR2RGB)
                else: return cv_image[:, :, ::-1].copy()
            else:
                if np is None: return None
                enc = (msg.encoding or "").lower()
                if enc in ("rgb8", "bgr8"):
                    arr = np.frombuffer(msg.data, dtype=np.uint8).reshape((msg.height, msg.width, 3))
                    return arr[:, :, ::-1].copy() if enc == "bgr8" else arr
                if enc in ("mono8", "8uc1"):
                    arr = np.frombuffer(msg.data, dtype=np.uint8).reshape((msg.height, msg.width))
                    return np.stack([arr]*3, axis=-1)
                return None
        except Exception as e:
            self.get_logger().warn(f"Image conversion failed: {e}")
            return None

# ============================ GUI ===================================
class ControlGUI(QWidget):
    def __init__(self):
        super().__init__()
        self.setWindowTitle("Robot Control Panel")
        self._apply_icon()

        self.setMinimumSize(900, 580)
        self._quitting = False
        self._estopped = False
        self._lin = 0.0
        self._ang = 0.0
        self._drive_enabled = os.environ.get("UI_ENABLE_DRIVE", "0") == "1"
        self._teleop_enabled = False
        self._sim_alive = False

        # QProcess for launch/build
        self._proc_launch = QProcess(self)
        self._proc_launch.setProcessChannelMode(QProcess.MergedChannels)
        self._proc_launch.readyReadStandardOutput.connect(self._on_launch_output)
        self._proc_launch.finished.connect(self._on_launch_finished)

        self._proc_build = QProcess(self)
        self._proc_build.setProcessChannelMode(QProcess.MergedChannels)
        self._proc_build.readyReadStandardOutput.connect(self._on_build_output)
        self._proc_build.finished.connect(self._on_build_finished)

        self._install_sigint_handler()
        self._build_ui()
        self._wire_behaviour()
        self._start_ros()
        self.speed.setValue(_scale_to_slider(0.60))

    def _apply_icon(self):
        icon_path = os.environ.get("UI_APP_ICON", "")
        if not icon_path:
            guesses = [
                "~/git/RS1/john_branch/src/forestguard_ui/assets/app_icon.png",
                "~/git/RS1/john_branch/john/assets/app_icon.png",
            ]
            for g in guesses:
                p = os.path.expanduser(g)
                if os.path.exists(p):
                    icon_path = p; break
        if icon_path and os.path.exists(icon_path):
            try: self.setWindowIcon(QIcon(icon_path))
            except Exception: pass

    def rounded_pane(self, w: QWidget, pad=10):
        f = QFrame(); f.setObjectName("pane")
        ly = QVBoxLayout(f); ly.setContentsMargins(pad, pad, pad, pad); ly.addWidget(w)
        return f

    def _build_ui(self):
        # Camera
        self.camera_lbl = QLabel("Camera")
        self.camera_lbl.setAlignment(Qt.AlignCenter)
        self.camera_lbl.setSizePolicy(QSizePolicy.Expanding, QSizePolicy.Expanding)
        self.camera_lbl.setMinimumHeight(200)
        cam = self.rounded_pane(self.camera_lbl, pad=10)

        # Map panel
        self.map_lbl = QLabel("Map / Trees")
        self.map_lbl.setAlignment(Qt.AlignCenter)
        self.map_lbl.setSizePolicy(QSizePolicy.Expanding, QSizePolicy.Expanding)
        right_top_pane = self.rounded_pane(self.map_lbl, pad=10)

        # D-Pad — square (kept fixed; no longer stacked)
        dpad_core = QWidget(); g = QGridLayout(dpad_core)
        g.setSpacing(6); g.setContentsMargins(0, 0, 0, 0)
        def btn(t): b = QPushButton(t); b.setFixedSize(48, 36); return b
        self.btn_up, self.btn_left, self.btn_right, self.btn_down = btn("▲"), btn("◀"), btn("▶"), btn("▼")
        g.addWidget(self.btn_up, 0, 1); g.addWidget(self.btn_left, 1, 0)
        g.addWidget(self.btn_right, 1, 2); g.addWidget(self.btn_down, 2, 1)
        dpad_square = SquareContainer(dpad_core)
        dpad = self.rounded_pane(dpad_square, pad=10)
        dpad.setMinimumWidth(240)

        # Tree table (used in stacked Log/Table panel)
        self.tree_table = QTableWidget(0, 6)
        self.tree_table.setHorizontalHeaderLabels(["X", "Y", "Z", "Status", "Uncertainty", "Distance"])
        header = self.tree_table.horizontalHeader()
        header.setSectionResizeMode(0, QHeaderView.ResizeToContents)
        header.setSectionResizeMode(1, QHeaderView.ResizeToContents)
        header.setSectionResizeMode(2, QHeaderView.ResizeToContents)
        header.setSectionResizeMode(3, QHeaderView.ResizeToContents)
        header.setSectionResizeMode(4, QHeaderView.ResizeToContents)
        header.setSectionResizeMode(5, QHeaderView.Stretch)
        self.tree_table.verticalHeader().setVisible(False)
        self.tree_table.setEditTriggers(QTableWidget.NoEditTriggers)
        self.tree_table.setSelectionMode(QAbstractItemView.SelectionMode.NoSelection)
        self.tree_table.setFocusPolicy(Qt.NoFocus)
        self.tree_table.setAlternatingRowColors(True)
        tree_table_pane = self.rounded_pane(self.tree_table, pad=8)

        # Log Panel (will be in stacked panel with tree table)
        self.log = QTextEdit(); self.log.setReadOnly(True); self.log.setPlaceholderText("Log")
        logpane = self.rounded_pane(self.log, pad=8); logpane.setMinimumSize(300, 160)

        # Stacked panel: Log <-> Tree Table (this replaces previous D-pad stack)
        self.log_table_stack = QStackedLayout()
        self.log_table_stack.addWidget(logpane)         # index 0: Log
        self.log_table_stack.addWidget(tree_table_pane) # index 1: Tree Table
        self.log_table_stack.setCurrentIndex(0)

        self.toggle_log_table_btn = QPushButton("Show Tree Table")
        self.toggle_log_table_btn.setCheckable(True)
        self.toggle_log_table_btn.toggled.connect(self._toggle_log_table)

        # Left bottom row: D-pad (fixed) + Log/Table stack
        left_bottom = QHBoxLayout()
        left_bottom.addWidget(dpad, 0)
        stack_holder = QWidget(); stack_col = QVBoxLayout(stack_holder)
        stack_col.setContentsMargins(0,0,0,0)
        stack_col.addWidget(self.toggle_log_table_btn, 0, Qt.AlignLeft)
        stack_col.addLayout(self.log_table_stack, 1)
        left_bottom.addWidget(stack_holder, 1)

        left_col = QVBoxLayout()
        left_col.addWidget(cam, 3)
        left_col.addLayout(left_bottom, 2)

        # Right column: top = Map/Panel, bottom split 50/50 (tree counter + speed)
        self.tree_total = 0
        self.tree_bad = 0
        self.tree_lbl = QLabel("Trees: 0 (bad 0)")
        self.tree_lbl.setAlignment(Qt.AlignCenter)
        self.tree_lbl.setWordWrap(True)
        self.tree_lbl.setStyleSheet("font-size: 18px; font-weight: 600;")
        tree_pane = self.rounded_pane(self.tree_lbl, pad=10)

        self.speed = QSlider(Qt.Vertical); self.speed.setRange(0, 20); self.speed.setTickInterval(5)
        self.speed.setTickPosition(QSlider.TicksRight)
        self.speed.setFixedWidth(26)
        tick_col = QVBoxLayout()
        for i, v in enumerate([20, 15, 10, 5, 0]):
            lab = QLabel(str(v)); lab.setAlignment(Qt.AlignLeft | Qt.AlignVCenter)
            tick_col.addWidget(lab)
            if i < 4: tick_col.addStretch(1)

        speed_row = QHBoxLayout()
        speed_row.addStretch(1)
        speed_row.addWidget(self.speed, 0, Qt.AlignHCenter)
        speed_row.addLayout(tick_col)
        speed_row.addStretch(1)

        speed_pane = QFrame(); speed_pane.setObjectName("pane")
        sp_l = QVBoxLayout(speed_pane); sp_l.setContentsMargins(10,10,10,10)
        sp_l.addLayout(speed_row, 1)
        sp_l.addWidget(QLabel("Speed", alignment=Qt.AlignHCenter))

        right_col = QVBoxLayout()
        right_col.addWidget(right_top_pane, 3)
        # On-screen D-pad (optional)
        dpad_core = QWidget(); g = QGridLayout(dpad_core)
        g.setSpacing(6); g.setContentsMargins(0, 0, 0, 0)
        def btn(name, text): 
            b = QPushButton(text)
            b.setFixedSize(48, 36)
            b.setObjectName(name)
            return b
        self.btn_up = btn("dpad_up", "▲")
        self.btn_left = btn("dpad_left", "◀")
        self.btn_right = btn("dpad_right", "▶")
        self.btn_down = btn("dpad_down", "▼")
        g.addWidget(self.btn_up, 0, 1)
        g.addWidget(self.btn_left, 1, 0)
        g.addWidget(self.btn_right, 1, 2)
        g.addWidget(self.btn_down, 2, 1)
        dpad_square = SquareContainer(dpad_core)
        dpad = self.rounded_pane(dpad_square, pad=10)
        dpad.setMinimumWidth(180)

        speed_dpad_col = QVBoxLayout()
        speed_dpad_col.addWidget(speed_pane, 1)
        speed_dpad_col.addWidget(dpad, 0)

        # D-pad pane (optional on-screen nudging)
        dpad_core = QWidget()
        g = QGridLayout(dpad_core)
        g.setSpacing(6)
        g.setContentsMargins(0, 0, 0, 0)

        def _mk_btn(name: str, text: str) -> QPushButton:
            b = QPushButton(text)
            b.setFixedSize(48, 36)
            b.setObjectName(name)
            return b

        self.btn_up = _mk_btn("dpad_up", "▲")
        self.btn_left = _mk_btn("dpad_left", "◀")
        self.btn_right = _mk_btn("dpad_right", "▶")
        self.btn_down = _mk_btn("dpad_down", "▼")
        g.addWidget(self.btn_up, 0, 1)
        g.addWidget(self.btn_left, 1, 0)
        g.addWidget(self.btn_right, 1, 2)
        g.addWidget(self.btn_down, 2, 1)
        dpad_square = SquareContainer(dpad_core)
        dpad = self.rounded_pane(dpad_square, pad=10)
        dpad.setMinimumWidth(200)

        right_bottom = QHBoxLayout()
        right_bottom.addWidget(tree_pane, 1)

        speed_dpad_col = QVBoxLayout()
        speed_dpad_col.addWidget(speed_pane, 1)
        speed_dpad_col.addWidget(dpad, 0)

        right_bottom.addLayout(speed_dpad_col, 1)
        right_col.addLayout(right_bottom, 2)

        # Bottom bar: Teleop LED + Depth Cloud + Battery + Run/Build/E-stop
        run = QHBoxLayout()
        run.addWidget(QLabel("Teleop"))
        self.led = LedIndicator("#666666")
        run.addWidget(self.led)

        self.pc_name = QLabel("Depth Cloud")
        self.pc_name.setStyleSheet("color:#bbb; margin-left:14px;")
        self.pc_val  = QLabel("~0")
        self.pc_val.setStyleSheet("font-weight:600;")
        run.addWidget(self.pc_name)
        run.addWidget(self.pc_val)

        # Battery
        run.addWidget(QLabel("Battery"))
        self.batt_lbl = QLabel("—%")
        self.batt_lbl.setStyleSheet("font-weight:700; margin-left:6px;")
        run.addWidget(self.batt_lbl)

        run.addStretch(1)
        run_w = QWidget(); run_w.setLayout(run)

        self.launch_btn = QPushButton("Run Sim")
        self.launch_btn.setCheckable(True)
        self.launch_btn.clicked.connect(self._toggle_launch)

        self.build_btn = QPushButton("Rebuild Code")
        self.build_btn.clicked.connect(self._start_build)

        self.estop = QPushButton("E Stop"); self.estop.setObjectName("estop"); self.estop.setMinimumSize(140, 44)
        shadow = QGraphicsDropShadowEffect(blurRadius=16, offset=QPointF(0, 2))
        shadow.setColor(QColor(0, 0, 0, 160)); self.estop.setGraphicsEffect(shadow)

        bottom = QHBoxLayout()
        bottom.addWidget(run_w, 1)
        bottom.addWidget(self.launch_btn, 0)
        bottom.addWidget(self.build_btn, 0)
        bottom.addWidget(self.estop, 0, Qt.AlignRight)

        root = QVBoxLayout(self)
        top = QHBoxLayout(); top.addLayout(left_col, 3); top.addLayout(right_col, 2)
        root.addLayout(top, 1); root.addLayout(bottom)
        self._apply_dark_theme()

    def _apply_dark_theme(self):
        try: QApplication.instance().setStyle(QStyleFactory.create("Fusion"))
        except Exception: pass

        pal = QPalette()
        pal.setColor(QPalette.Window, QColor(0x12,0x12,0x12))
        pal.setColor(QPalette.WindowText, Qt.white)
        pal.setColor(QPalette.Base, QColor(0x18,0x18,0x18))
        pal.setColor(QPalette.AlternateBase, QColor(0x20,0x20,0x20))
        pal.setColor(QPalette.ToolTipBase, Qt.white)
        pal.setColor(QPalette.ToolTipText, Qt.white)
        pal.setColor(QPalette.Text, Qt.white)
        pal.setColor(QPalette.Button, QColor(0x22,0x22,0x22))
        pal.setColor(QPalette.ButtonText, Qt.white)
        pal.setColor(QPalette.BrightText, Qt.red)
        pal.setColor(QPalette.Highlight, QColor(66, 133, 244))
        pal.setColor(QPalette.HighlightedText, Qt.white)
        QApplication.instance().setPalette(pal)

        self.setStyleSheet("""
            QWidget { font-size: 14px; color: #eaeaea; }
            QFrame#pane {
                border: 1px solid #2e2e2e;
                border-radius: 12px;
                background: #1a1a1a;
            }
            QTextEdit { background: #111; border: 1px solid #333; }
            QLabel { color: #eaeaea; }
            QSlider::groove:vertical { background: #333; width: 6px; border-radius: 3px; }
            QSlider::handle:vertical { background: #ccc; height: 18px; margin: -4px -8px; border-radius: 6px; }
            QPushButton {
                background: #2c2c2c; border: 1px solid #3a3a3a; border-radius: 8px; padding: 6px 10px;
            }
            QPushButton:hover { background: #3a3a3a; }
            QPushButton#estop {
                background-color: #e53935; color: white; border: 2px solid #b71c1c; border-radius: 18px;
                padding: 8px 18px; font-weight: 700;
            }
            QPushButton#estop:hover   { background-color: #f44336; }
            QPushButton#estop:pressed { background-color: #c62828; }
        """)

    def _wire_behaviour(self):
        self.btn_up.pressed.connect(lambda: self._set_motion(forward=True))
        self.btn_up.released.connect(lambda: self._set_motion(forward=False))
        self.btn_down.pressed.connect(lambda: self._set_motion(back=True))
        self.btn_down.released.connect(lambda: self._set_motion(back=False))
        self.btn_left.pressed.connect(lambda: self._set_motion(left=True))
        self.btn_left.released.connect(lambda: self._set_motion(left=False))
        self.btn_right.pressed.connect(lambda: self._set_motion(right=True))
        self.btn_right.released.connect(lambda: self._set_motion(right=False))

        self.speed.valueChanged.connect(self._on_slider_changed)
        self.estop.clicked.connect(self._on_estop)

        self.btn_up.pressed.connect(lambda: self._set_motion(forward=True))
        self.btn_up.released.connect(lambda: self._set_motion(forward=False))
        self.btn_down.pressed.connect(lambda: self._set_motion(back=True))
        self.btn_down.released.connect(lambda: self._set_motion(back=False))
        self.btn_left.pressed.connect(lambda: self._set_motion(left=True))
        self.btn_left.released.connect(lambda: self._set_motion(left=False))
        self.btn_right.pressed.connect(lambda: self._set_motion(right=True))
        self.btn_right.released.connect(lambda: self._set_motion(right=False))

        self.cmd_timer = QTimer(self)
        self.cmd_timer.timeout.connect(self._publish_cmd)
        self.cmd_timer.start(int(1000 / CMD_PUB_RATE_HZ))

    def _start_ros(self):
        self.ros = RosWorker()
        self.ros.signals.image.connect(self._update_camera)
        self.ros.signals.map_image.connect(self._update_map)
        self.ros.signals.log.connect(self._append_log)
        self.ros.signals.ok.connect(lambda ok, msg: self._append_log(("OK " if ok else "ERR ") + msg))
        self.ros.signals.bump_speed.connect(self._bump_speed)
        self.ros.signals.tree_counts.connect(self._update_tree_counts)
        self.ros.signals.tree_table.connect(self._update_tree_table)
        self.ros.signals.pc_points.connect(self._update_pc_points)
        self.ros.signals.teleop_led.connect(self._set_teleop_led)
        self.ros.signals.battery.connect(self._update_battery)
        self.send_cmd = self.ros.send_cmd
        self.ros.start()

    # ---- Motion logic
    def _current_scale(self) -> float:
        return _slider_to_scale(self.speed.value())

    def _set_motion(self, forward=None, back=None, left=None, right=None):
        s = self._current_scale()
        if forward is not None:
            self._lin = (MAX_LINEAR_MPS * s) if forward else 0.0 if not back else self._lin
        if back is not None:
            self._lin = (-MAX_LINEAR_MPS * s) if back else 0.0 if not forward else self._lin
        if left is not None:
            self._ang = (MAX_ANGULAR_RPS * s) if left else 0.0 if not right else self._ang
        if right is not None:
            self._ang = (-MAX_ANGULAR_RPS * s) if right else 0.0 if not left else self._ang
        self._update_teleop_led_color()

    def _bump_speed(self, delta_steps: int):
        v = int(self.speed.value())
        v = max(self.speed.minimum(), min(self.speed.maximum(), v + int(delta_steps)))
        self.speed.setValue(v)
        s = self._current_scale()
        sign_lin = (1.0 if self._lin > 0 else -1.0 if self._lin < 0 else 0.0)
        sign_ang = (1.0 if self._ang > 0 else -1.0 if self._ang < 0 else 0.0)
        if sign_lin != 0.0: self._lin = sign_lin * MAX_LINEAR_MPS * s
        if sign_ang != 0.0: self._ang = sign_ang * MAX_ANGULAR_RPS * s
        self._append_log(f"[INFO] GUI speed scale -> {s:.2f}")

    def _on_slider_changed(self, _v: int):
        self._update_teleop_led_color()

    def _publish_cmd(self):
        if not hasattr(self, "ros") or not self.ros.ready():
            return
        if self._estopped:
            self.send_cmd(0.0, 0.0)
            return
<<<<<<< HEAD
=======
        if REQUIRE_TELEOP_BTN and not self._teleop_enabled:
            return
        self.send_cmd(self._lin, self._ang)
>>>>>>> 6bb1f32c

    def _on_estop(self):
        self._lin = 0.0; self._ang = 0.0; self._estopped = True
        self._append_log(">>> EMERGENCY STOP PRESSED! <<<")
        QTimer.singleShot(0, lambda: setattr(self, "_estopped", False))
        self._update_teleop_led_color()

    # Teleop LED handling
    @Slot(bool, bool)
    def _set_teleop_led(self, teleop_enabled: bool, sim_alive: bool):
        self._teleop_enabled = teleop_enabled
        self._sim_alive = sim_alive
        self._update_teleop_led_color()

    def _update_teleop_led_color(self):
        if self._teleop_enabled:
            self.led.set_color("#46d160")
        elif self._sim_alive:
            self.led.set_color("#f6c343")
        else:
            self.led.set_color("#666666")

    def _toggle_log_table(self, checked: bool):
        self.log_table_stack.setCurrentIndex(1 if checked else 0)
        self.toggle_log_table_btn.setText("Show Log" if checked else "Show Tree Table")

    # ---- Launch control (QProcess) ----
    def _toggle_launch(self, checked: bool):
        if checked:
            self._start_launch(DEFAULT_LAUNCH_CMD)
        else:
            self._stop_launch()

    def _start_launch(self, cmd: str):
        if self._proc_launch.state() != QProcess.NotRunning:
            self._append_log("[WARN] launch already running")
            self.launch_btn.setChecked(True)
            return
        self._append_log(f"[INFO] Launching: {cmd}")
        self._proc_launch.start("bash", ["-lc", cmd])
        if not self._proc_launch.waitForStarted(3000):
            self._append_log("[ERROR] failed to start launch process")
            self.launch_btn.setChecked(False)

    def _stop_launch(self):
        if self._proc_launch.state() == QProcess.NotRunning:
            return
        self._append_log("[INFO] Stopping launch…")
        self._proc_launch.terminate()
        QTimer.singleShot(3000, lambda: self._proc_launch.kill()
                          if self._proc_launch.state() != QProcess.NotRunning else None)

    @Slot()
    def _on_launch_output(self):
        try:
            text = self._proc_launch.readAllStandardOutput().data().decode(errors="ignore")
            if text:
                for line in text.splitlines():
                    self._append_log(line)
        except Exception:
            pass

    @Slot(int, QProcess.ExitStatus)
    def _on_launch_finished(self, code: int, _status: QProcess.ExitStatus):
        self._append_log(f"[INFO] launch exited (rc={code})")
        self.launch_btn.setChecked(False)

    # ---- Build control (QProcess) ----
    def _start_build(self):
        if self._proc_build.state() != QProcess.NotRunning:
            self._append_log("[WARN] build already running")
            return
        self.build_btn.setEnabled(False)
        pre = DEFAULT_BUILD_PRE.strip()
        cmd = DEFAULT_BUILD_CMD
        full_cmd = f"{pre}; {cmd}"
        cwd = DEFAULT_BUILD_CWD or os.getcwd()
        self._append_log(f"[INFO] Rebuilding in {cwd} -> `{cmd}`")
        self._proc_build.setWorkingDirectory(cwd)
        self._proc_build.start("bash", ["-lc", full_cmd])
        if not self._proc_build.waitForStarted(3000):
            self._append_log("[ERROR] failed to start build")
            self.build_btn.setEnabled(True)

    @Slot()
    def _on_build_output(self):
        try:
            text = self._proc_build.readAllStandardOutput().data().decode(errors="ignore")
            if text:
                for line in text.splitlines():
                    self._append_log(line)
        except Exception:
            pass

    @Slot(int, QProcess.ExitStatus)
    def _on_build_finished(self, code: int, _status: QProcess.ExitStatus):
        self._append_log(f"[INFO] build finished (rc={code})")
        self.build_btn.setEnabled(True)

    # ---- UI updates
    def _update_tree_counts(self, total: int, bad: int):
        self.tree_total, self.tree_bad = total, bad
        self.tree_lbl.setText(f"Trees: {total}  (bad {bad})")

    def _update_tree_table(self, rows: List[Dict[str, object]]):
        if not hasattr(self, "tree_table"):
            return
        self.tree_table.setRowCount(len(rows))
        for r, row in enumerate(rows):
            self._set_tree_cell(r, 0, f"{row['x']:.2f}")
            self._set_tree_cell(r, 1, f"{row['y']:.2f}")
            self._set_tree_cell(r, 2, f"{row['z']:.2f}")
            status = row.get("status", "unknown")
            color = None
            if status == "bad":
                color = QColor("#ff6666")
            elif status == "good":
                color = QColor("#66ff66")
            self._set_tree_cell(r, 3, status.capitalize(), color)
            uncertainty = row.get("uncertainty", 1.0)
            self._set_tree_cell(r, 4, f"{uncertainty:.2f}")
            dist = row.get("distance", float("nan"))
            self._set_tree_cell(r, 5, f"{dist:.2f}" if math.isfinite(dist) else "--")
        self.tree_table.resizeRowsToContents()

    def _set_tree_cell(self, row: int, col: int, text: str, color: Optional[QColor] = None):
        item = QTableWidgetItem(text)
        item.setFlags(Qt.ItemIsEnabled | Qt.ItemIsSelectable)
        if color is not None:
            item.setForeground(color)
        self.tree_table.setItem(row, col, item)

    def _append_log(self, text: str):
        if not self._quitting:
            self.log.append(text)

    @Slot(int)
    def _update_pc_points(self, n: int):
        self.pc_val.setText(self._fmt_points(n))

    def _fmt_points(self, n: int) -> str:
        if n >= 1_000_000: return f"~{n/1_000_000:.1f}M"
        if n >= 1000:      return f"~{n/1000:.0f}k"
        return f"~{n}"

    @Slot(float, float, bool)
    def _update_battery(self, pct, volt, charging):
        try:
            if pct is None or math.isnan(pct):
                txt = "—%"
                col = "#bbb"
            else:
                txt = f"{pct:.0f}%"
                col = "#46d160" if pct >= 60 else "#f6c343" if pct >= 25 else "#e53935"
                if charging: col = "#46d160"
            if volt is not None and not math.isnan(volt):
                txt += f" ({volt:.1f}V)"
            if charging:
                txt += " ⚡"
            self.batt_lbl.setText(txt)
            self.batt_lbl.setStyleSheet(f"font-weight:700; margin-left:6px; color:{col};")
        except Exception:
            pass

    @Slot(object)
    def _update_camera(self, rgb_np):
        if self._quitting or rgb_np is None: return
        h, w, _ = rgb_np.shape
        qimg = QImage(rgb_np.data, w, h, 3 * w, QImage.Format_RGB888)
        pix = QPixmap.fromImage(qimg)
        self.camera_lbl.setPixmap(pix.scaled(
            self.camera_lbl.size(), Qt.KeepAspectRatio, Qt.SmoothTransformation
        ))

    @Slot(object)
    def _update_map(self, rgb_np):
        if self._quitting or rgb_np is None: return
        h, w, _ = rgb_np.shape
        qimg = QImage(rgb_np.data, w, h, 3*w, QImage.Format_RGB888)
        pix = QPixmap.fromImage(qimg)
        self.map_lbl.setPixmap(pix.scaled(
            self.map_lbl.size(), Qt.KeepAspectRatio, Qt.SmoothTransformation
        ))

    # ---- Clean shutdown
    def closeEvent(self, event):
        try:
            self._quitting = True
            if hasattr(self, "cmd_timer"):
                self.cmd_timer.stop()
                try: self.cmd_timer.timeout.disconnect(self._publish_cmd)
                except Exception: pass

            try: self._stop_launch()
            except Exception: pass

            if self._proc_build.state() != QProcess.NotRunning:
                try: self._proc_build.terminate()
                except Exception: pass

            try: self.ros.signals.image.disconnect(self._update_camera)
            except Exception: pass
            try: self.ros.signals.map_image.disconnect(self._update_map)
            except Exception: pass
            try: self.ros.signals.log.disconnect(self._append_log)
            except Exception: pass
            try: self.ros.signals.ok.disconnect()
            except Exception: pass
            try: self.ros.signals.bump_speed.disconnect(self._bump_speed)
            except Exception: pass
            try: self.ros.signals.tree_counts.disconnect(self._update_tree_counts)
            except Exception: pass
            try: self.ros.signals.tree_table.disconnect(self._update_tree_table)
            except Exception: pass
            try: self.ros.signals.pc_points.disconnect(self._update_pc_points)
            except Exception: pass
            try: self.ros.signals.teleop_led.disconnect(self._set_teleop_led)
            except Exception: pass
            try: self.ros.signals.battery.disconnect(self._update_battery)
            except Exception: pass

            self.send_cmd = lambda *_a, **_k: None
            self.ros.stop(); self.ros.wait(2000)
        except Exception:
            pass
        super().closeEvent(event)

    def _install_sigint_handler(self):
        def on_sigint(_signum, _frame):
            if not self._quitting:
                self._quitting = True
                QTimer.singleShot(0, self.close)
            else:
                signal.signal(signal.SIGINT, signal.SIG_DFL)
        try: signal.signal(signal.SIGINT, on_sigint)
        except Exception: pass

# ============================ ROS worker ============================
class RosWorker(QThread):
    def __init__(self):
        super().__init__()
        self.signals = RosSignals()
        self._executor: Optional[MultiThreadedExecutor] = None
        self._node: Optional[GuiRosNode] = None
        self._stop = False
        self._ready = False

    def run(self):
        try:
            rclpy.init(args=None)
            self._node = GuiRosNode(self.signals)
            self._executor = MultiThreadedExecutor()
            self._executor.add_node(self._node)
            self._ready = True
            while not self._stop:
                self._executor.spin_once(timeout_sec=0.01)
        except KeyboardInterrupt:
            pass
        except Exception as e:
            self.signals.ok.emit(False, f"ROS error: {e}")
        finally:
            self._ready = False
            try:
                if self._executor and self._node:
                    self._executor.remove_node(self._node)
                if self._node:
                    self._node.destroy_node()
            except Exception:
                pass
            try: rclpy.shutdown()
            except Exception: pass

    def stop(self): self._stop = True

    @Slot(float, float)
    def send_cmd(self, linear: float, angular: float):
        if self._node is not None and self._ready and not self._stop:
            try: self._node.publish_cmd(linear, angular)
            except Exception: pass

    def ready(self) -> bool:
        try:
            return self._ready and not self._stop and rclpy.ok()
        except Exception:
            return False

# ============================== main ================================
def _apply_qt_logging_rules_from_env():
    if os.environ.get("UI_SUPPRESS_QT_DEBUG", "1") == "1" and "QT_LOGGING_RULES" not in os.environ:
        os.environ["QT_LOGGING_RULES"] = "*.debug=false;qt.qpa.*=false"

def main():
    _apply_qt_logging_rules_from_env()
    app = QApplication(sys.argv)
    app.setApplicationName("ForestGuardUI")
    app.setOrganizationName("ForestGuard")
    app.setDesktopFileName("forestguard-ui")

    icon_path = os.environ.get("UI_APP_ICON", os.path.expanduser(
        "~/git/RS1/john_branch/src/forestguard_ui/assets/app_icon.png"
    ))
    if os.path.exists(icon_path):
        app.setWindowIcon(QIcon(icon_path))

    w = ControlGUI()
    w.show()
    sys.exit(app.exec())

if __name__ == "__main__":
    main()
        self.btn_up.pressed.connect(lambda: self._set_motion(forward=True))
        self.btn_up.released.connect(lambda: self._set_motion(forward=False))
        self.btn_down.pressed.connect(lambda: self._set_motion(back=True))
        self.btn_down.released.connect(lambda: self._set_motion(back=False))
        self.btn_left.pressed.connect(lambda: self._set_motion(left=True))
        self.btn_left.released.connect(lambda: self._set_motion(left=False))
        self.btn_right.pressed.connect(lambda: self._set_motion(right=True))
        self.btn_right.released.connect(lambda: self._set_motion(right=False))<|MERGE_RESOLUTION|>--- conflicted
+++ resolved
@@ -17,6 +17,7 @@
 
 # ---------- topics / env ----------
 CAMERA_TOPIC_DEFAULT = "/camera/image"
+CAMERA_HSV_TOPIC     = os.environ.get("UI_CAMERA_HSV_TOPIC", "/camera/image_hsv_mask")
 ROSOUT_TOPIC         = "/rosout"
 CAMERA_TOPIC_CTRL    = "/ui/camera_topic"
 CMD_VEL_TOPIC        = "/cmd_vel"
@@ -43,6 +44,8 @@
 # Sim heartbeat (uses /clock)
 SIM_HEARTBEAT_TOPIC = os.environ.get("UI_SIM_HEARTBEAT_TOPIC", "/clock")
 SIM_TIMEOUT_S = float(os.environ.get("UI_SIM_TIMEOUT_S", "1.0"))
+MAP_EMIT_PERIOD_S = float(os.environ.get("UI_MAP_EMIT_PERIOD", "0.4"))
+CPU_SAMPLE_PERIOD_S = float(os.environ.get("UI_CPU_SAMPLE_PERIOD", "1.0"))
 
 CMD_PUB_RATE_HZ = 20
 MAX_LINEAR_MPS  = 0.40
@@ -51,7 +54,7 @@
 # Launch control (Run Sim button)
 DEFAULT_LAUNCH_CMD = os.environ.get(
     "UI_LAUNCH_CMD",
-    "ros2 launch john JOHNAUTO.launch.py rviz:=false ui:=false teleop:=true amcl:=true slam:=false map:=true"
+    "ros2 launch forestguard_sim johnAUTO2.launch.py ui:=true teleop:=true amcl:=true slam:=false map:=true"
 )
 
 # Build control (Rebuild Code button)
@@ -61,8 +64,8 @@
 DEFAULT_BUILD_CMD = os.environ.get(
     "UI_BUILD_CMD",
     "colcon build --symlink-install "
-    "--packages-select forestguard_colour forestguard_controller "
-    "forestguard_localisation forestguard_sim forestguard_ui john"
+    "--packages-select forestguard_perception forestguard_controller "
+    "forestguard_localisation forestguard_sim forestguard_ui"
 )
 
 # ---------- optional deps ----------
@@ -83,12 +86,18 @@
     CvBridge = None
     _CV_BRIDGE_OK = False
 
+try:
+    import psutil
+except Exception:
+    psutil = None
+
 # ---- ROS 2 imports
 import rclpy
 from rclpy.node import Node
 from rclpy.executors import MultiThreadedExecutor
 from rclpy.qos import QoSProfile, ReliabilityPolicy, HistoryPolicy, DurabilityPolicy
 from rclpy.logging import LoggingSeverity
+from rclpy.time import Time
 from geometry_msgs.msg import Twist, PoseWithCovarianceStamped
 from sensor_msgs.msg import Image as RosImage
 from sensor_msgs.msg import CompressedImage as RosCompressedImage
@@ -100,6 +109,7 @@
 from nav_msgs.msg import OccupancyGrid
 from visualization_msgs.msg import Marker, MarkerArray
 from rosgraph_msgs.msg import Clock
+from tf2_ros import Buffer, TransformListener
 
 # ========================= tiny widgets ===============================
 class LedIndicator(QLabel):
@@ -171,6 +181,7 @@
     pc_points = Signal(int)
     tree_table = Signal(object)
     battery = Signal(float, float, bool)  # percent [0-100], voltage [V] (nan if unknown), charging
+    camera_mode = Signal(str)
 
 # ========================= ROS Node ================================
 class GuiRosNode(Node):
@@ -219,22 +230,17 @@
 
         # camera state
         self._camera_sub = None
-        self._camera_topic_raw = CAMERA_TOPIC_DEFAULT
+        self._camera_topic_raw = CAMERA_TOPIC_DEFAULT.rstrip('/')
+        self._rgb_topic = self._camera_topic_raw
+        self._hsv_topic = CAMERA_HSV_TOPIC.rstrip('/')
+        self._camera_mode = 'rgb'
         self._latest_rgb = None
         self._img_lock = Lock()
         self._emit_timer = self.create_timer(1.0 / self._emit_hz, self._emit_image_tick)
         self._subscribe_camera(self._camera_topic_raw)
-        self._camera_mode = 'rgb'
         self._prev_cycle_btn = False
         self._btn_cycle = int(os.environ.get("UI_JOY_BTN_CAMERA", "3"))
-        self._hsv_ready = (np is not None and cv2 is not None)
-        if self._hsv_ready:
-            self._green_low = np.array([50,130,25], dtype=np.uint8)
-            self._green_high = np.array([70,255,255], dtype=np.uint8)
-            self._red1_low = np.array([0,155,75], dtype=np.uint8)
-            self._red1_high = np.array([34,255,255], dtype=np.uint8)
-            self._red2_low = np.array([170,160,77], dtype=np.uint8)
-            self._red2_high = np.array([179,255,255], dtype=np.uint8)
+        self.signals.camera_mode.emit(self._camera_mode)
 
         # point cloud quick stats (shown next to Teleop LED)
         try:
@@ -285,13 +291,17 @@
         self._tree_lock = Lock()
         self._tree_states: Dict[Tuple[float, float], Dict[str, object]] = {}
         self._confirm_range_hint = float(os.environ.get("UI_CONFIRM_RANGE", "8.0"))
+        self._map_frame_name = os.environ.get("UI_TREE_MAP_FRAME", "map")
+        self._base_frame_name = os.environ.get("UI_TREE_BASE_FRAME", "base_link")
+        self._tf_buffer = Buffer()
+        self._tf_listener = TransformListener(self._tf_buffer, self)
 
         self.create_subscription(OccupancyGrid, MAP_TOPIC, self._on_map, 1)
         self.create_subscription(PoseWithCovarianceStamped, ROBOT_POSE_TOPIC, self._on_pose, 10)
         self.create_subscription(MarkerArray, TREE_MARKERS_TOPIC_A, self._on_markers, 10)
         if TREE_MARKERS_TOPIC_B != TREE_MARKERS_TOPIC_A:
             self.create_subscription(MarkerArray, TREE_MARKERS_TOPIC_B, self._on_markers, 10)
-        self._map_timer = self.create_timer(0.1, self._emit_map_image)
+        self._map_timer = self.create_timer(MAP_EMIT_PERIOD_S, self._emit_map_image)
 
         self.signals.ok.emit(True, "ROS node initialised")
         # store downsampled XY for map overlays if you want them later
@@ -396,16 +406,21 @@
 
     def _on_camera_topic_switch(self, msg: RosString):
         topic = (msg.data or "").strip()
-        if not topic: return
-        if topic == self._camera_topic_raw or topic.rstrip('/') == self._camera_topic_raw.rstrip('/'):
-            return
-        try:
-            self._subscribe_camera(topic)
-            self.signals.ok.emit(True, f"Switched camera to: {topic}")
-        except Exception as e:
-            self.signals.ok.emit(False, f"Failed to switch camera: {e}")
+        if not topic:
+            return
+        topic = topic.rstrip('/')
+        if topic == self._hsv_topic:
+            self.set_camera_mode('hsv')
+            return
+        if topic == self._camera_topic_raw and self._camera_mode == 'rgb':
+            return
+        self._rgb_topic = topic
+        self.set_camera_mode('rgb')
 
     def _subscribe_camera(self, topic_base: str):
+        topic_base = (topic_base or "").strip()
+        if not topic_base:
+            return
         if self._camera_sub is not None:
             try: self.destroy_subscription(self._camera_sub)
             except Exception: pass
@@ -413,6 +428,8 @@
         if not self._prefer_compressed and topic_base.rstrip('/').endswith("/compressed"):
             topic_base = topic_base.rstrip('/')[:-len("/compressed")]
         self._camera_topic_raw = topic_base.rstrip('/')
+        if self._camera_topic_raw != self._hsv_topic:
+            self._rgb_topic = self._camera_topic_raw
         if self._prefer_compressed:
             comp_topic = self._camera_topic_raw + "/compressed" if not self._camera_topic_raw.endswith("/compressed") else self._camera_topic_raw
             try:
@@ -447,11 +464,7 @@
                 rgb = self._latest_rgb
                 self._latest_rgb = None
         if rgb is not None:
-            if self._camera_mode == 'hsv' and self._hsv_ready:
-                view = self._make_hsv_view(rgb)
-            else:
-                view = rgb
-            self.signals.image.emit(view)
+            self.signals.image.emit(rgb)
 
     def _on_pc(self, msg: PointCloud2):
         try:
@@ -475,31 +488,32 @@
             self.signals.pc_points.emit(int(self._pc_latest_count))
             self._pc_latest_count = 0
 
+    def set_camera_mode(self, mode: str, notify: bool = True):
+        target_mode = 'hsv' if str(mode).lower() == 'hsv' else 'rgb'
+        target_topic = self._hsv_topic if target_mode == 'hsv' else self._rgb_topic
+        if not target_topic:
+            return
+        if target_topic != self._camera_topic_raw:
+            self._subscribe_camera(target_topic)
+        if target_mode != self._camera_mode:
+            self._camera_mode = target_mode
+            if notify:
+                self.signals.ok.emit(True, "Camera view: HSV mask" if target_mode == 'hsv' else "Camera view: Camera")
+        self.signals.camera_mode.emit(self._camera_mode)
+
+    def set_camera_topic(self, topic: str):
+        topic = (topic or "").strip()
+        if not topic:
+            return
+        topic = topic.rstrip('/')
+        if topic == self._hsv_topic:
+            self.set_camera_mode('hsv')
+            return
+        self._rgb_topic = topic
+        self.set_camera_mode('rgb', notify=False)
+
     def _cycle_camera_mode(self):
-        if self._camera_mode == 'rgb' and self._hsv_ready:
-            self._camera_mode = 'hsv'
-            self.signals.ok.emit(True, "Camera view: HSV mask")
-        else:
-            self._camera_mode = 'rgb'
-            if not self._hsv_ready:
-                self.signals.ok.emit(False, "HSV view unavailable (missing OpenCV/Numpy)")
-            else:
-                self.signals.ok.emit(True, "Camera view: RGB")
-
-    def _make_hsv_view(self, rgb_np):
-        if not self._hsv_ready:
-            return rgb_np
-        try:
-            bgr = cv2.cvtColor(rgb_np, cv2.COLOR_RGB2BGR)
-            hsv = cv2.cvtColor(bgr, cv2.COLOR_BGR2HSV)
-            mask_g = cv2.inRange(hsv, self._green_low, self._green_high)
-            mask_r = cv2.inRange(hsv, self._red1_low, self._red2_high) | cv2.inRange(hsv, self._red2_low, self._red2_high)
-            overlay = np.zeros_like(bgr)
-            overlay[mask_g > 0] = (0, 255, 0)
-            overlay[mask_r > 0] = (0, 0, 255)
-            return cv2.cvtColor(overlay, cv2.COLOR_BGR2RGB)
-        except Exception:
-            return rgb_np
+        self.set_camera_mode('hsv' if self._camera_mode == 'rgb' else 'rgb')
 
     def _on_joy(self, msg):
         up = down = False
@@ -600,7 +614,8 @@
                         entry["source"] = m.ns or "raw"
                         entry["status"] = "unknown"
                 else:
-                    entry["bgr"] = (64, 224, 64)
+                    entry["bgr"] = (255, 255, 0)
+                entry["key"] = key
                 self._tree_states[key] = entry
                 changed = True
         if changed:
@@ -641,7 +656,7 @@
             for t in tree_items:
                 try:
                     cx, cy = self._world_to_px(t["x"], t["y"], h)
-                    color = t.get("bgr", (64, 224, 64))
+                    color = t.get("bgr", (255, 255, 0))
                     cv2.circle(bgr, (cx, cy), 5, color, -1)
                     label = t.get("status", "unknown")
                     cv2.putText(bgr, label[:3].upper(), (cx+6, cy-4), cv2.FONT_HERSHEY_SIMPLEX, 0.35, color, 1, cv2.LINE_AA)
@@ -660,10 +675,26 @@
 
     def _emit_tree_table(self):
         with self._tree_lock:
-            entries = list(self._tree_states.values())
+            entries = list(self._tree_states.items())
         rp = self._robot_pose
+        if rp is None and self._tf_buffer is not None:
+            try:
+                tf = self._tf_buffer.lookup_transform(
+                    self._map_frame_name,
+                    self._base_frame_name,
+                    Time())
+                tx = tf.transform.translation
+                q = tf.transform.rotation
+                yaw = math.atan2(
+                    2.0 * (q.w * q.z + q.x * q.y),
+                    1.0 - 2.0 * (q.y * q.y + q.z * q.z)
+                )
+                rp = (tx.x, tx.y, yaw)
+                self._robot_pose = rp
+            except Exception:
+                rp = None
         rows = []
-        for entry in entries:
+        for key, entry in entries:
             dist = float('nan')
             if rp is not None:
                 dist = math.hypot(entry["x"] - rp[0], entry["y"] - rp[1])
@@ -671,6 +702,7 @@
             if math.isfinite(dist) and self._confirm_range_hint > 0.0:
                 uncertainty = max(0.0, min(1.0, dist / self._confirm_range_hint))
             rows.append({
+                "key": key,
                 "x": entry["x"],
                 "y": entry["y"],
                 "z": entry.get("z", 0.0),
@@ -680,6 +712,11 @@
             })
         rows.sort(key=lambda r: (0 if r["status"] == "bad" else 1,
                                  r["distance"] if math.isfinite(r["distance"]) else float('inf')))
+        total = len(rows)
+        bad_count = sum(1 for r in rows if r["status"] == "bad")
+        self._tree_total = total
+        self._tree_bad = bad_count
+        self.signals.tree_counts.emit(total, bad_count)
         self.signals.tree_table.emit(rows)
 
     # ------------------- helpers ----------------------
@@ -715,9 +752,17 @@
         self._estopped = False
         self._lin = 0.0
         self._ang = 0.0
-        self._drive_enabled = os.environ.get("UI_ENABLE_DRIVE", "0") == "1"
         self._teleop_enabled = False
         self._sim_alive = False
+        self._tree_table_keys: List[Tuple[float, float]] = []
+        self._tree_table_cache: Dict[Tuple[float, float], Dict[str, object]] = {}
+        self._cpu_process = psutil.Process(os.getpid()) if psutil else None
+        if self._cpu_process:
+            try:
+                self._cpu_process.cpu_percent(None)
+                psutil.cpu_percent(None)
+            except Exception:
+                pass
 
         # QProcess for launch/build
         self._proc_launch = QProcess(self)
@@ -735,6 +780,8 @@
         self._wire_behaviour()
         self._start_ros()
         self.speed.setValue(_scale_to_slider(0.60))
+        self._reflect_camera_mode('rgb')
+        self._update_cpu()
 
     def _apply_icon(self):
         icon_path = os.environ.get("UI_APP_ICON", "")
@@ -762,24 +809,21 @@
         self.camera_lbl.setAlignment(Qt.AlignCenter)
         self.camera_lbl.setSizePolicy(QSizePolicy.Expanding, QSizePolicy.Expanding)
         self.camera_lbl.setMinimumHeight(200)
-        cam = self.rounded_pane(self.camera_lbl, pad=10)
+        self.cam_mode_btn = QPushButton("View: Camera")
+        self.cam_mode_btn.setCheckable(True)
+        self.cam_mode_btn.toggled.connect(self._toggle_cam_mode_btn)
+        cam_box = QWidget(); cam_col = QVBoxLayout(cam_box)
+        cam_col.setContentsMargins(0, 0, 0, 0)
+        cam_col.setSpacing(6)
+        cam_col.addWidget(self.cam_mode_btn, 0, Qt.AlignLeft)
+        cam_col.addWidget(self.camera_lbl, 1)
+        cam = self.rounded_pane(cam_box, pad=10)
 
         # Map panel
         self.map_lbl = QLabel("Map / Trees")
         self.map_lbl.setAlignment(Qt.AlignCenter)
         self.map_lbl.setSizePolicy(QSizePolicy.Expanding, QSizePolicy.Expanding)
         right_top_pane = self.rounded_pane(self.map_lbl, pad=10)
-
-        # D-Pad — square (kept fixed; no longer stacked)
-        dpad_core = QWidget(); g = QGridLayout(dpad_core)
-        g.setSpacing(6); g.setContentsMargins(0, 0, 0, 0)
-        def btn(t): b = QPushButton(t); b.setFixedSize(48, 36); return b
-        self.btn_up, self.btn_left, self.btn_right, self.btn_down = btn("▲"), btn("◀"), btn("▶"), btn("▼")
-        g.addWidget(self.btn_up, 0, 1); g.addWidget(self.btn_left, 1, 0)
-        g.addWidget(self.btn_right, 1, 2); g.addWidget(self.btn_down, 2, 1)
-        dpad_square = SquareContainer(dpad_core)
-        dpad = self.rounded_pane(dpad_square, pad=10)
-        dpad.setMinimumWidth(240)
 
         # Tree table (used in stacked Log/Table panel)
         self.tree_table = QTableWidget(0, 6)
@@ -802,7 +846,7 @@
         self.log = QTextEdit(); self.log.setReadOnly(True); self.log.setPlaceholderText("Log")
         logpane = self.rounded_pane(self.log, pad=8); logpane.setMinimumSize(300, 160)
 
-        # Stacked panel: Log <-> Tree Table (this replaces previous D-pad stack)
+        # Stacked panel: Log <-> Tree Table
         self.log_table_stack = QStackedLayout()
         self.log_table_stack.addWidget(logpane)         # index 0: Log
         self.log_table_stack.addWidget(tree_table_pane) # index 1: Tree Table
@@ -812,18 +856,15 @@
         self.toggle_log_table_btn.setCheckable(True)
         self.toggle_log_table_btn.toggled.connect(self._toggle_log_table)
 
-        # Left bottom row: D-pad (fixed) + Log/Table stack
-        left_bottom = QHBoxLayout()
-        left_bottom.addWidget(dpad, 0)
-        stack_holder = QWidget(); stack_col = QVBoxLayout(stack_holder)
-        stack_col.setContentsMargins(0,0,0,0)
+        stack_holder = QWidget()
+        stack_col = QVBoxLayout(stack_holder)
+        stack_col.setContentsMargins(0, 0, 0, 0)
         stack_col.addWidget(self.toggle_log_table_btn, 0, Qt.AlignLeft)
         stack_col.addLayout(self.log_table_stack, 1)
-        left_bottom.addWidget(stack_holder, 1)
 
         left_col = QVBoxLayout()
         left_col.addWidget(cam, 3)
-        left_col.addLayout(left_bottom, 2)
+        left_col.addWidget(stack_holder, 2)
 
         # Right column: top = Map/Panel, bottom split 50/50 (tree counter + speed)
         self.tree_total = 0
@@ -856,62 +897,9 @@
 
         right_col = QVBoxLayout()
         right_col.addWidget(right_top_pane, 3)
-        # On-screen D-pad (optional)
-        dpad_core = QWidget(); g = QGridLayout(dpad_core)
-        g.setSpacing(6); g.setContentsMargins(0, 0, 0, 0)
-        def btn(name, text): 
-            b = QPushButton(text)
-            b.setFixedSize(48, 36)
-            b.setObjectName(name)
-            return b
-        self.btn_up = btn("dpad_up", "▲")
-        self.btn_left = btn("dpad_left", "◀")
-        self.btn_right = btn("dpad_right", "▶")
-        self.btn_down = btn("dpad_down", "▼")
-        g.addWidget(self.btn_up, 0, 1)
-        g.addWidget(self.btn_left, 1, 0)
-        g.addWidget(self.btn_right, 1, 2)
-        g.addWidget(self.btn_down, 2, 1)
-        dpad_square = SquareContainer(dpad_core)
-        dpad = self.rounded_pane(dpad_square, pad=10)
-        dpad.setMinimumWidth(180)
-
-        speed_dpad_col = QVBoxLayout()
-        speed_dpad_col.addWidget(speed_pane, 1)
-        speed_dpad_col.addWidget(dpad, 0)
-
-        # D-pad pane (optional on-screen nudging)
-        dpad_core = QWidget()
-        g = QGridLayout(dpad_core)
-        g.setSpacing(6)
-        g.setContentsMargins(0, 0, 0, 0)
-
-        def _mk_btn(name: str, text: str) -> QPushButton:
-            b = QPushButton(text)
-            b.setFixedSize(48, 36)
-            b.setObjectName(name)
-            return b
-
-        self.btn_up = _mk_btn("dpad_up", "▲")
-        self.btn_left = _mk_btn("dpad_left", "◀")
-        self.btn_right = _mk_btn("dpad_right", "▶")
-        self.btn_down = _mk_btn("dpad_down", "▼")
-        g.addWidget(self.btn_up, 0, 1)
-        g.addWidget(self.btn_left, 1, 0)
-        g.addWidget(self.btn_right, 1, 2)
-        g.addWidget(self.btn_down, 2, 1)
-        dpad_square = SquareContainer(dpad_core)
-        dpad = self.rounded_pane(dpad_square, pad=10)
-        dpad.setMinimumWidth(200)
-
-        right_bottom = QHBoxLayout()
+        right_bottom = QVBoxLayout()
         right_bottom.addWidget(tree_pane, 1)
-
-        speed_dpad_col = QVBoxLayout()
-        speed_dpad_col.addWidget(speed_pane, 1)
-        speed_dpad_col.addWidget(dpad, 0)
-
-        right_bottom.addLayout(speed_dpad_col, 1)
+        right_bottom.addWidget(speed_pane, 1)
         right_col.addLayout(right_bottom, 2)
 
         # Bottom bar: Teleop LED + Depth Cloud + Battery + Run/Build/E-stop
@@ -932,6 +920,10 @@
         self.batt_lbl = QLabel("—%")
         self.batt_lbl.setStyleSheet("font-weight:700; margin-left:6px;")
         run.addWidget(self.batt_lbl)
+        self.cpu_lbl = QLabel("CPU: --")
+        self.cpu_lbl.setStyleSheet("color:#bbb; margin-left:14px;")
+        self.cpu_lbl.setToolTip("Use `top` (watch controller_bridge, run_ui) and `ros2 topic hz /camera/image` for rate.")
+        run.addWidget(self.cpu_lbl)
 
         run.addStretch(1)
         run_w = QWidget(); run_w.setLayout(run)
@@ -1001,30 +993,15 @@
         """)
 
     def _wire_behaviour(self):
-        self.btn_up.pressed.connect(lambda: self._set_motion(forward=True))
-        self.btn_up.released.connect(lambda: self._set_motion(forward=False))
-        self.btn_down.pressed.connect(lambda: self._set_motion(back=True))
-        self.btn_down.released.connect(lambda: self._set_motion(back=False))
-        self.btn_left.pressed.connect(lambda: self._set_motion(left=True))
-        self.btn_left.released.connect(lambda: self._set_motion(left=False))
-        self.btn_right.pressed.connect(lambda: self._set_motion(right=True))
-        self.btn_right.released.connect(lambda: self._set_motion(right=False))
-
         self.speed.valueChanged.connect(self._on_slider_changed)
         self.estop.clicked.connect(self._on_estop)
-
-        self.btn_up.pressed.connect(lambda: self._set_motion(forward=True))
-        self.btn_up.released.connect(lambda: self._set_motion(forward=False))
-        self.btn_down.pressed.connect(lambda: self._set_motion(back=True))
-        self.btn_down.released.connect(lambda: self._set_motion(back=False))
-        self.btn_left.pressed.connect(lambda: self._set_motion(left=True))
-        self.btn_left.released.connect(lambda: self._set_motion(left=False))
-        self.btn_right.pressed.connect(lambda: self._set_motion(right=True))
-        self.btn_right.released.connect(lambda: self._set_motion(right=False))
 
         self.cmd_timer = QTimer(self)
         self.cmd_timer.timeout.connect(self._publish_cmd)
         self.cmd_timer.start(int(1000 / CMD_PUB_RATE_HZ))
+        self._cpu_timer = QTimer(self)
+        self._cpu_timer.timeout.connect(self._update_cpu)
+        self._cpu_timer.start(int(max(0.5, CPU_SAMPLE_PERIOD_S) * 1000))
 
     def _start_ros(self):
         self.ros = RosWorker()
@@ -1035,6 +1012,7 @@
         self.ros.signals.bump_speed.connect(self._bump_speed)
         self.ros.signals.tree_counts.connect(self._update_tree_counts)
         self.ros.signals.tree_table.connect(self._update_tree_table)
+        self.ros.signals.camera_mode.connect(self._reflect_camera_mode)
         self.ros.signals.pc_points.connect(self._update_pc_points)
         self.ros.signals.teleop_led.connect(self._set_teleop_led)
         self.ros.signals.battery.connect(self._update_battery)
@@ -1045,44 +1023,22 @@
     def _current_scale(self) -> float:
         return _slider_to_scale(self.speed.value())
 
-    def _set_motion(self, forward=None, back=None, left=None, right=None):
-        s = self._current_scale()
-        if forward is not None:
-            self._lin = (MAX_LINEAR_MPS * s) if forward else 0.0 if not back else self._lin
-        if back is not None:
-            self._lin = (-MAX_LINEAR_MPS * s) if back else 0.0 if not forward else self._lin
-        if left is not None:
-            self._ang = (MAX_ANGULAR_RPS * s) if left else 0.0 if not right else self._ang
-        if right is not None:
-            self._ang = (-MAX_ANGULAR_RPS * s) if right else 0.0 if not left else self._ang
-        self._update_teleop_led_color()
-
     def _bump_speed(self, delta_steps: int):
         v = int(self.speed.value())
         v = max(self.speed.minimum(), min(self.speed.maximum(), v + int(delta_steps)))
         self.speed.setValue(v)
         s = self._current_scale()
-        sign_lin = (1.0 if self._lin > 0 else -1.0 if self._lin < 0 else 0.0)
-        sign_ang = (1.0 if self._ang > 0 else -1.0 if self._ang < 0 else 0.0)
-        if sign_lin != 0.0: self._lin = sign_lin * MAX_LINEAR_MPS * s
-        if sign_ang != 0.0: self._ang = sign_ang * MAX_ANGULAR_RPS * s
         self._append_log(f"[INFO] GUI speed scale -> {s:.2f}")
 
     def _on_slider_changed(self, _v: int):
         self._update_teleop_led_color()
 
     def _publish_cmd(self):
-        if not hasattr(self, "ros") or not self.ros.ready():
-            return
+        if not hasattr(self, "ros") or not self.ros.ready(): return
         if self._estopped:
             self.send_cmd(0.0, 0.0)
             return
-<<<<<<< HEAD
-=======
-        if REQUIRE_TELEOP_BTN and not self._teleop_enabled:
-            return
-        self.send_cmd(self._lin, self._ang)
->>>>>>> 6bb1f32c
+        # Joystick / twist_scaler pipeline handles teleop; UI stays passive.
 
     def _on_estop(self):
         self._lin = 0.0; self._ang = 0.0; self._estopped = True
@@ -1108,6 +1064,66 @@
     def _toggle_log_table(self, checked: bool):
         self.log_table_stack.setCurrentIndex(1 if checked else 0)
         self.toggle_log_table_btn.setText("Show Log" if checked else "Show Tree Table")
+
+    def _toggle_cam_mode_btn(self, checked: bool):
+        mode = 'hsv' if checked else 'rgb'
+        if hasattr(self, "ros"):
+            self.ros.set_camera_mode(mode)
+        self._reflect_camera_mode(mode)
+
+    @Slot(str)
+    def _reflect_camera_mode(self, mode: str):
+        checked = (str(mode).lower() == 'hsv')
+        if hasattr(self, "cam_mode_btn"):
+            self.cam_mode_btn.blockSignals(True)
+            self.cam_mode_btn.setChecked(checked)
+            self.cam_mode_btn.setText("View: HSV mask" if checked else "View: Camera")
+            self.cam_mode_btn.blockSignals(False)
+
+    def _format_tree_row(self, row: Dict[str, object]):
+        status = str(row.get("status", "unknown")).lower()
+        color = None
+        if status == "bad":
+            color = QColor("#ff6666")
+        elif status == "good":
+            color = QColor("#66ff66")
+        dist = float(row.get("distance", float('nan')))
+        return [
+            f"{float(row.get('x', 0.0)):.2f}",
+            f"{float(row.get('y', 0.0)):.2f}",
+            f"{float(row.get('z', 0.0)):.2f}",
+            (status.capitalize(), color),
+            f"{float(row.get('uncertainty', 1.0)):.2f}",
+            f"{dist:.2f}" if math.isfinite(dist) else "--",
+        ]
+
+    def _populate_tree_row(self, index: int, row: Dict[str, object]):
+        display = self._format_tree_row(row)
+        for col, val in enumerate(display):
+            if col == 3:
+                text, color = val
+                self._set_tree_cell(index, col, text, color)
+            else:
+                self._set_tree_cell(index, col, val)
+
+    def _update_tree_row(self, index: int, row: Dict[str, object]):
+        key = row.get("key")
+        prev_entry = self._tree_table_cache.get(key, {})
+        prev_display = prev_entry.get("display")
+        new_display = self._format_tree_row(row)
+        if not prev_display:
+            self._populate_tree_row(index, row)
+        else:
+            for col, val in enumerate(new_display):
+                if col == 3:
+                    text, color = val
+                    prev_text, prev_color = prev_display[col]
+                    if text != prev_text or color != prev_color:
+                        self._set_tree_cell(index, col, text, color)
+                else:
+                    if prev_display[col] != val:
+                        self._set_tree_cell(index, col, val)
+        self._tree_table_cache[key] = {"display": new_display}
 
     # ---- Launch control (QProcess) ----
     def _toggle_launch(self, checked: bool):
@@ -1190,22 +1206,19 @@
     def _update_tree_table(self, rows: List[Dict[str, object]]):
         if not hasattr(self, "tree_table"):
             return
-        self.tree_table.setRowCount(len(rows))
-        for r, row in enumerate(rows):
-            self._set_tree_cell(r, 0, f"{row['x']:.2f}")
-            self._set_tree_cell(r, 1, f"{row['y']:.2f}")
-            self._set_tree_cell(r, 2, f"{row['z']:.2f}")
-            status = row.get("status", "unknown")
-            color = None
-            if status == "bad":
-                color = QColor("#ff6666")
-            elif status == "good":
-                color = QColor("#66ff66")
-            self._set_tree_cell(r, 3, status.capitalize(), color)
-            uncertainty = row.get("uncertainty", 1.0)
-            self._set_tree_cell(r, 4, f"{uncertainty:.2f}")
-            dist = row.get("distance", float("nan"))
-            self._set_tree_cell(r, 5, f"{dist:.2f}" if math.isfinite(dist) else "--")
+        keys = [tuple(row.get("key", (round(row.get("x", 0.0), 2), round(row.get("y", 0.0), 2)))) for row in rows]
+        if keys != self._tree_table_keys:
+            self.tree_table.setRowCount(len(rows))
+            for idx, row in enumerate(rows):
+                self._populate_tree_row(idx, row)
+            self._tree_table_keys = keys
+        else:
+            for idx, row in enumerate(rows):
+                self._update_tree_row(idx, row)
+        self._tree_table_cache = {
+            key: {"display": self._format_tree_row(row)}
+            for key, row in zip(keys, rows)
+        }
         self.tree_table.resizeRowsToContents()
 
     def _set_tree_cell(self, row: int, col: int, text: str, color: Optional[QColor] = None):
@@ -1227,6 +1240,20 @@
         if n >= 1_000_000: return f"~{n/1_000_000:.1f}M"
         if n >= 1000:      return f"~{n/1000:.0f}k"
         return f"~{n}"
+
+    @Slot()
+    def _update_cpu(self):
+        if not hasattr(self, "cpu_lbl"):
+            return
+        if self._cpu_process and psutil:
+            try:
+                proc_pct = self._cpu_process.cpu_percent(interval=None)
+                sys_pct = psutil.cpu_percent(interval=None)
+                self.cpu_lbl.setText(f"CPU: app {proc_pct:.1f}% | sys {sys_pct:.0f}%")
+                return
+            except Exception:
+                pass
+        self.cpu_lbl.setText("CPU: use top • ros2 topic hz /camera/image")
 
     @Slot(float, float, bool)
     def _update_battery(self, pct, volt, charging):
@@ -1275,6 +1302,9 @@
                 self.cmd_timer.stop()
                 try: self.cmd_timer.timeout.disconnect(self._publish_cmd)
                 except Exception: pass
+            if hasattr(self, "_cpu_timer"):
+                try: self._cpu_timer.stop()
+                except Exception: pass
 
             try: self._stop_launch()
             except Exception: pass
@@ -1296,6 +1326,8 @@
             try: self.ros.signals.tree_counts.disconnect(self._update_tree_counts)
             except Exception: pass
             try: self.ros.signals.tree_table.disconnect(self._update_tree_table)
+            except Exception: pass
+            try: self.ros.signals.camera_mode.disconnect(self._reflect_camera_mode)
             except Exception: pass
             try: self.ros.signals.pc_points.disconnect(self._update_pc_points)
             except Exception: pass
@@ -1369,6 +1401,13 @@
         except Exception:
             return False
 
+    @Slot(str)
+    def set_camera_mode(self, mode: str):
+        if self._node is not None and self._ready and not self._stop:
+            try: self._node.set_camera_mode(mode)
+            except Exception:
+                pass
+
 # ============================== main ================================
 def _apply_qt_logging_rules_from_env():
     if os.environ.get("UI_SUPPRESS_QT_DEBUG", "1") == "1" and "QT_LOGGING_RULES" not in os.environ:
@@ -1392,12 +1431,4 @@
     sys.exit(app.exec())
 
 if __name__ == "__main__":
-    main()
-        self.btn_up.pressed.connect(lambda: self._set_motion(forward=True))
-        self.btn_up.released.connect(lambda: self._set_motion(forward=False))
-        self.btn_down.pressed.connect(lambda: self._set_motion(back=True))
-        self.btn_down.released.connect(lambda: self._set_motion(back=False))
-        self.btn_left.pressed.connect(lambda: self._set_motion(left=True))
-        self.btn_left.released.connect(lambda: self._set_motion(left=False))
-        self.btn_right.pressed.connect(lambda: self._set_motion(right=True))
-        self.btn_right.released.connect(lambda: self._set_motion(right=False))+    main()